--- conflicted
+++ resolved
@@ -210,52 +210,8 @@
 	})
 }
 
-<<<<<<< HEAD
-// getLastModifiedFromGitHistory gets the last modification time for a file from full git history
-func getLastModifiedFromGitHistory(repo *git.Repository, fileName string) (time.Time, bool, error) {
-	var lastCommitTime time.Time
-	var found bool
-	
-	err := findFileInCommitHistory(repo, fileName, func(c *object.Commit) error {
-		lastCommitTime = c.Committer.When
-		found = true
-		return storer.ErrStop
-	})
-	
-	if err != nil && err != storer.ErrStop {
-		return time.Time{}, false, err
-	}
-	
-	return lastCommitTime, found, nil
-}
-
-// sortDeadZonesByAge sorts dead zone files by age (oldest first)
-func sortDeadZonesByAge(files []DeadZoneFileStats) []DeadZoneFileStats {
-	sorted := make([]DeadZoneFileStats, len(files))
-	copy(sorted, files)
-	
-	sort.Slice(sorted, func(i, j int) bool {
-		return sorted[i].AgeInMonths > sorted[j].AgeInMonths
-	})
-	
-	return sorted
-}
-
-// analyzeDeadZones performs dead zone analysis on the repository
-func analyzeDeadZones(repo *git.Repository, since time.Time, pathFilters []string) (*DeadZoneAnalysis, error) {
-	ref, err := repo.Head()
-	if err != nil {
-		return nil, fmt.Errorf("could not get HEAD: %v", err)
-	}
-	
-	// Track the last modification time for each file
-	fileLastModified := make(map[string]time.Time)
-	
-	// Iterate through all commits to find last modification times
-=======
 // buildFileModificationMap efficiently builds a map of file modification times
-func buildFileModificationMap(repo *git.Repository, ref *plumbing.Reference, since time.Time, pathArg string, fileLastModified map[string]time.Time) error {
->>>>>>> 3fbb6753
+func buildFileModificationMap(repo *git.Repository, ref *plumbing.Reference, since time.Time, pathFilters []string, fileLastModified map[string]time.Time) error {
 	cIter, err := repo.Log(&git.LogOptions{From: ref.Hash()})
 	if err != nil {
 		return fmt.Errorf("could not get commits: %v", err)
@@ -344,7 +300,7 @@
 }
 
 // analyzeDeadZones performs dead zone analysis on the repository
-func analyzeDeadZones(repo *git.Repository, since time.Time, pathArg string) (*DeadZoneAnalysis, error) {
+func analyzeDeadZones(repo *git.Repository, since time.Time, pathFilters []string) (*DeadZoneAnalysis, error) {
 	ref, err := repo.Head()
 	if err != nil {
 		return nil, fmt.Errorf("could not get HEAD: %v", err)
@@ -354,7 +310,7 @@
 	fileLastModified := make(map[string]time.Time)
 	
 	// Build comprehensive file modification map efficiently
-	err = buildFileModificationMap(repo, ref, since, pathArg, fileLastModified)
+	err = buildFileModificationMap(repo, ref, since, pathFilters, fileLastModified)
 	
 	if err != nil {
 		return nil, fmt.Errorf("error analyzing commits: %v", err)
